--- conflicted
+++ resolved
@@ -1,8 +1,3 @@
-<<<<<<< HEAD
-import asyncio
-import json
-import logging
-=======
 """Implementation of the TP-Link Smart Home Protocol.
 
 Encryption/Decryption methods based on the works of
@@ -14,10 +9,9 @@
 which are licensed under the Apache License, Version 2.0
 http://www.apache.org/licenses/LICENSE-2.0
 """
+import asyncio
 import json
 import logging
-import socket
->>>>>>> b5e585e1
 import struct
 from typing import Any, Dict, Union
 
