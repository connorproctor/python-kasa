--- conflicted
+++ resolved
@@ -1,19 +1,9 @@
-<<<<<<< HEAD
-import re
-from typing import Any, Dict, Tuple
-
-from pyHS100.protocol import TPLinkSmartHomeProtocol
-from pyHS100.smartdevice import DeviceType, SmartDevice, SmartDeviceException
-=======
 """Module for bulbs."""
 import re
 from typing import Any, Dict, Tuple
 
-from deprecation import deprecated
-
-from .protocol import TPLinkSmartHomeProtocol
-from .smartdevice import DeviceType, SmartDevice, SmartDeviceException
->>>>>>> b5e585e1
+from pyHS100.protocol import TPLinkSmartHomeProtocol
+from pyHS100.smartdevice import DeviceType, SmartDevice, SmartDeviceException
 
 TPLINK_KELVIN = {
     "LB130": (2500, 9000),
@@ -148,12 +138,8 @@
         :return: hue, saturation and value (degrees, %, %)
         :rtype: tuple
         """
-<<<<<<< HEAD
 
         if not await self.is_color():
-=======
-        if not self.is_color:
->>>>>>> b5e585e1
             raise SmartDeviceException("Bulb does not support color.")
 
         light_state = await self.get_light_state()
@@ -238,14 +224,8 @@
         light_state = {"color_temp": temp}
         await self.set_light_state(light_state)
 
-<<<<<<< HEAD
     async def get_brightness(self) -> int:
-        """Current brightness of the device.
-=======
-    @property
-    def brightness(self) -> int:
         """Return the current brightness.
->>>>>>> b5e585e1
 
         :return: brightness in percent
         :rtype: int
@@ -259,18 +239,8 @@
         else:
             return int(light_state["brightness"])
 
-<<<<<<< HEAD
     async def set_brightness(self, brightness: int) -> None:
-        """Set the current brightness of the device.
-=======
-    @brightness.setter  # type: ignore
-    @deprecated(details="use set_brightness")
-    def brightness(self, brightness: int) -> None:
-        self.set_brightness(brightness)
-
-    def set_brightness(self, brightness: int) -> None:
         """Set the brightness.
->>>>>>> b5e585e1
 
         :param int brightness: brightness in percent
         """
@@ -288,8 +258,7 @@
         :return: Bulb information dict, keys in user-presentable form.
         :rtype: dict
         """
-<<<<<<< HEAD
-        info = {
+        info: Dict[str, Any] = {
             "Brightness": await self.get_brightness(),
             "Is dimmable": await self.is_dimmable(),
         }  # type: Dict[str, Any]
@@ -298,17 +267,6 @@
             info["Valid temperature range"] = await self.get_valid_temperature_range()
         if await self.is_color():
             info["HSV"] = await self.get_hsv()
-=======
-        info: Dict[str, Any] = {
-            "Brightness": self.brightness,
-            "Is dimmable": self.is_dimmable,
-        }
-        if self.is_variable_color_temp:
-            info["Color temperature"] = self.color_temp
-            info["Valid temperature range"] = self.valid_temperature_range
-        if self.is_color:
-            info["HSV"] = self.hsv
->>>>>>> b5e585e1
 
         return info
 
@@ -325,11 +283,6 @@
         """Turn the bulb on."""
         await self.set_light_state({"on_off": 1})
 
-<<<<<<< HEAD
     async def get_has_emeter(self) -> bool:
-=======
-    @property
-    def has_emeter(self) -> bool:
         """Return that the bulb has an emeter."""
->>>>>>> b5e585e1
         return True